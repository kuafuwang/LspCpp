--- conflicted
+++ resolved
@@ -371,14 +371,6 @@
 };
 MAKE_REFLECT_STRUCT(RenameCapabilities, dynamicRegistration, prepareSupport)
 
-<<<<<<< HEAD
-struct PublishDiagnosticsCapabilities :public DynamicRegistrationCapabilities {
-	//
- // The client support code action literals as a valid
- // response of the `textDocument/codeAction` request.
- //
-=======
-
 struct  DiagnosticsTagSupport {
 	/**
 	 * The tags supported by the client.
@@ -393,7 +385,6 @@
  * The client support code action literals as a valid
  * response of the `textDocument/codeAction` request.
  */
->>>>>>> 29a30033
 	boost::optional<bool> relatedInformation;
 
 	/**
@@ -433,7 +424,7 @@
 	 */
 	boost::optional<bool> dataSupport ;
 
-	
+
 	MAKE_SWAP_METHOD(PublishDiagnosticsClientCapabilities, dynamicRegistration, relatedInformation, tagSupport,versionSupport,codeDescriptionSupport,dataSupport)
 };
 MAKE_REFLECT_STRUCT(PublishDiagnosticsClientCapabilities, dynamicRegistration, relatedInformation, tagSupport, versionSupport, codeDescriptionSupport, dataSupport)
@@ -618,19 +609,10 @@
   // Capabilities specific to the `textDocument/rename`
   boost::optional<RenameCapabilities> rename;
 
-<<<<<<< HEAD
 //
 // Capabilities specific to `textDocument/publishDiagnostics`.
 //
-  boost::optional<PublishDiagnosticsCapabilities> publishDiagnostics;
-=======
-/**
-* Capabilities specific to `textDocument/publishDiagnostics`.
-*/
   boost::optional<PublishDiagnosticsClientCapabilities> publishDiagnostics;
->>>>>>> 29a30033
-
-
 
   //
 // Capabilities specific to `textDocument/foldingRange` requests.
